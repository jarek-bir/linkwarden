/** @type {import('next-i18next').UserConfig} */
module.exports = {
  i18n: {
    defaultLocale: "en",
<<<<<<< HEAD
    locales: ["en", "it", "fr", "zh", "ja"],
=======
    locales: ["en", "it", "fr", "zh", "uk", "pt-BR"],
>>>>>>> 0150a9a6
  },
  reloadOnPrerender: process.env.NODE_ENV === "development",
};<|MERGE_RESOLUTION|>--- conflicted
+++ resolved
@@ -2,11 +2,7 @@
 module.exports = {
   i18n: {
     defaultLocale: "en",
-<<<<<<< HEAD
-    locales: ["en", "it", "fr", "zh", "ja"],
-=======
-    locales: ["en", "it", "fr", "zh", "uk", "pt-BR"],
->>>>>>> 0150a9a6
+    locales: ["en", "it", "fr", "zh", "uk", "pt-BR", "ja"],
   },
   reloadOnPrerender: process.env.NODE_ENV === "development",
 };