--- conflicted
+++ resolved
@@ -94,7 +94,6 @@
     (localStorage.getItem("viewMode") as ViewMode) || ViewMode.Card
   );
 
-<<<<<<< HEAD
   const linkView = {
     [ViewMode.Card]: CardView,
     [ViewMode.List]: ListView,
@@ -107,15 +106,11 @@
   if (!collection) return null;
 
   return (
-=======
-  return collection ? (
->>>>>>> 0e47ad99
     <div
       className="h-96"
       style={{
-        backgroundImage: `linear-gradient(${collection?.color}30 10%, ${
-          settings.theme === "dark" ? "#262626" : "#f3f4f6"
-        } 13rem, ${settings.theme === "dark" ? "#171717" : "#ffffff"} 100%)`,
+        backgroundImage: `linear-gradient(${collection?.color}30 10%, ${settings.theme === "dark" ? "#262626" : "#f3f4f6"
+          } 13rem, ${settings.theme === "dark" ? "#171717" : "#ffffff"} 100%)`,
       }}
     >
       {collection && (
@@ -186,20 +181,20 @@
 
               <p className="text-neutral text-sm">
                 {collection.members.length > 0 &&
-                collection.members.length === 1
+                  collection.members.length === 1
                   ? t("by_author_and_other", {
+                    author: collectionOwner.name,
+                    count: collection.members.length,
+                  })
+                  : collection.members.length > 0 &&
+                    collection.members.length !== 1
+                    ? t("by_author_and_others", {
                       author: collectionOwner.name,
                       count: collection.members.length,
                     })
-                  : collection.members.length > 0 &&
-                      collection.members.length !== 1
-                    ? t("by_author_and_others", {
-                        author: collectionOwner.name,
-                        count: collection.members.length,
-                      })
                     : t("by_author", {
-                        author: collectionOwner.name,
-                      })}
+                      author: collectionOwner.name,
+                    })}
               </p>
             </div>
           </div>
@@ -223,11 +218,11 @@
               placeholder={
                 collection._count?.links === 1
                   ? t("search_count_link", {
-                      count: collection._count?.links,
-                    })
+                    count: collection._count?.links,
+                  })
                   : t("search_count_links", {
-                      count: collection._count?.links,
-                    })
+                    count: collection._count?.links,
+                  })
               }
             />
           </LinkListOptions>
