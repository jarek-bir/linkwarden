--- conflicted
+++ resolved
@@ -68,15 +68,6 @@
         setCollectionOwner(owner);
       } else if (activeCollection && activeCollection.ownerId === user.id) {
         setCollectionOwner({
-<<<<<<< HEAD
-          id: account.id as number,
-          name: account.name,
-          username: account.username,
-          image: account.image,
-          archiveAsScreenshot: account.archiveAsScreenshot,
-          archiveAsMonolith: account.archiveAsScreenshot,
-          archiveAsPDF: account.archiveAsPDF,
-=======
           id: user.id as number,
           name: user.name,
           username: user.username as string,
@@ -84,7 +75,6 @@
           archiveAsScreenshot: user.archiveAsScreenshot as boolean,
           archiveAsMonolith: user.archiveAsScreenshot as boolean,
           archiveAsPDF: user.archiveAsPDF as boolean,
->>>>>>> 0e47ad99
         });
       }
     };
@@ -112,9 +102,8 @@
       <div
         className="h-[60rem] p-5 flex gap-3 flex-col"
         style={{
-          backgroundImage: `linear-gradient(${activeCollection?.color}20 10%, ${
-            settings.theme === "dark" ? "#262626" : "#f3f4f6"
-          } 13rem, ${settings.theme === "dark" ? "#171717" : "#ffffff"} 100%)`,
+          backgroundImage: `linear-gradient(${activeCollection?.color}20 10%, ${settings.theme === "dark" ? "#262626" : "#f3f4f6"
+            } 13rem, ${settings.theme === "dark" ? "#171717" : "#ffffff"} 100%)`,
         }}
       >
         {activeCollection && (
@@ -242,20 +231,20 @@
 
               <p className="text-neutral text-sm">
                 {activeCollection.members.length > 0 &&
-                activeCollection.members.length === 1
+                  activeCollection.members.length === 1
                   ? t("by_author_and_other", {
+                    author: collectionOwner.name,
+                    count: activeCollection.members.length,
+                  })
+                  : activeCollection.members.length > 0 &&
+                    activeCollection.members.length !== 1
+                    ? t("by_author_and_others", {
                       author: collectionOwner.name,
                       count: activeCollection.members.length,
                     })
-                  : activeCollection.members.length > 0 &&
-                      activeCollection.members.length !== 1
-                    ? t("by_author_and_others", {
-                        author: collectionOwner.name,
-                        count: activeCollection.members.length,
-                      })
                     : t("by_author", {
-                        author: collectionOwner.name,
-                      })}
+                      author: collectionOwner.name,
+                    })}
               </p>
             </div>
           </div>
@@ -300,15 +289,15 @@
           setSortBy={setSortBy}
           editMode={
             permissions === true ||
-            permissions?.canUpdate ||
-            permissions?.canDelete
+              permissions?.canUpdate ||
+              permissions?.canDelete
               ? editMode
               : undefined
           }
           setEditMode={
             permissions === true ||
-            permissions?.canUpdate ||
-            permissions?.canDelete
+              permissions?.canUpdate ||
+              permissions?.canDelete
               ? setEditMode
               : undefined
           }
@@ -316,11 +305,11 @@
           <p>
             {activeCollection?._count?.links === 1
               ? t("showing_count_result", {
-                  count: activeCollection?._count?.links,
-                })
+                count: activeCollection?._count?.links,
+              })
               : t("showing_count_results", {
-                  count: activeCollection?._count?.links,
-                })}
+                count: activeCollection?._count?.links,
+              })}
           </p>
         </LinkListOptions>
 
