--- conflicted
+++ resolved
@@ -52,15 +52,11 @@
     account.aiTaggingMethod
   );
   const [aiPredefinedTags, setAiPredefinedTags] = useState<string[]>();
-<<<<<<< HEAD
+  const [aiTagExistingLinks, setAiTagExistingLinks] = useState<boolean>(
+    account.aiTagExistingLinks
+  );
   const [hasAccountChanges, setHasAccountChanges] = useState(false);
   const [hasTagChanges, setHasTagChanges] = useState(false);
-=======
-  const [aiTagExistingLinks, setAiTagExistingLinks] = useState<boolean>(
-    account.aiTagExistingLinks
-  );
-
->>>>>>> 13ed7b6c
   const { data: config } = useConfig();
 
   useEffect(() => {
