import React, { useEffect, useState } from "react";
import useLinkStore from "@/store/links";
<<<<<<< HEAD
import { ArchivedFormat, LinkIncludingShortenedCollectionAndTags } from "@/types/global";
=======
import {
  ArchivedFormat,
  LinkIncludingShortenedCollectionAndTags,
} from "@/types/global";
>>>>>>> c216a924
import Link from "next/link";
import { useRouter } from "next/router";
import { useSession } from "next-auth/react";

type Props = {
  name: string;
  icon: string;
  format: ArchivedFormat;
  activeLink: LinkIncludingShortenedCollectionAndTags;
  downloadable?: boolean;
};

export default function PreservedFormatRow({
  name,
  icon,
  format,
  activeLink,
  downloadable,
}: Props) {
  const session = useSession();
  const { getLink } = useLinkStore();

  const [link, setLink] =
    useState<LinkIncludingShortenedCollectionAndTags>(activeLink);

  const router = useRouter();

  let isPublic = router.pathname.startsWith("/public") ? true : undefined;

  useEffect(() => {
    (async () => {
      const data = await getLink(link.id as number, isPublic);
      setLink(
        (data as any).response as LinkIncludingShortenedCollectionAndTags
      );
    })();

    let interval: any;
    if (link?.image === "pending" || link?.pdf === "pending") {
      interval = setInterval(async () => {
        const data = await getLink(link.id as number, isPublic);
        setLink(
          (data as any).response as LinkIncludingShortenedCollectionAndTags
        );
      }, 5000);
    } else {
      if (interval) {
        clearInterval(interval);
      }
    }

    return () => {
      if (interval) {
        clearInterval(interval);
      }
    };
  }, [link?.image, link?.pdf, link?.readable, link?.singlefile]);

  const handleDownload = () => {
    const path = `/api/v1/archives/${link?.id}?format=${format}`;
    fetch(path)
      .then((response) => {
        if (response.ok) {
          // Create a temporary link and click it to trigger the download
          const anchorElement = document.createElement("a");
          anchorElement.href = path;
          anchorElement.download = format === ArchivedFormat.singlefile ? (link.name ?? 'index') : format === ArchivedFormat.pdf ? "PDF" : "Screenshot";
          anchorElement.click();
        } else {
          console.error("Failed to download file");
        }
      })
      .catch((error) => {
        console.error("Error:", error);
      });
  };

  return (
    <div className="flex justify-between items-center pr-1 border border-neutral-content rounded-md">
      <div className="flex gap-2 items-center">
        <div className="bg-primary text-primary-content p-2 rounded-l-md">
          <i className={`${icon} text-2xl`} />
        </div>
        <p>{name}</p>
      </div>

      <div className="flex gap-1">
        {downloadable || false ? (
          <div
            onClick={() => handleDownload()}
            className="btn btn-sm btn-square"
          >
            <i className="bi-cloud-arrow-down text-xl text-neutral" />
          </div>
        ) : undefined}

        <Link
          href={`${
            isPublic ? "/public" : ""
          }/preserved/${link?.id}?format=${format}`}
          target="_blank"
          className="btn btn-sm btn-square"
        >
          <i className="bi-box-arrow-up-right text-xl text-neutral" />
        </Link>
      </div>
    </div>
  );
}<|MERGE_RESOLUTION|>--- conflicted
+++ resolved
@@ -1,13 +1,10 @@
 import React, { useEffect, useState } from "react";
 import useLinkStore from "@/store/links";
-<<<<<<< HEAD
-import { ArchivedFormat, LinkIncludingShortenedCollectionAndTags } from "@/types/global";
-=======
 import {
   ArchivedFormat,
   LinkIncludingShortenedCollectionAndTags,
 } from "@/types/global";
->>>>>>> c216a924
+import toast from "react-hot-toast";
 import Link from "next/link";
 import { useRouter } from "next/router";
 import { useSession } from "next-auth/react";
@@ -74,7 +71,12 @@
           // Create a temporary link and click it to trigger the download
           const anchorElement = document.createElement("a");
           anchorElement.href = path;
-          anchorElement.download = format === ArchivedFormat.singlefile ? (link.name ?? 'index') : format === ArchivedFormat.pdf ? "PDF" : "Screenshot";
+          anchorElement.download =
+            format === ArchivedFormat.singlefile
+              ? link.name ?? "index"
+              : format === ArchivedFormat.pdf
+                ? "PDF"
+                : "Screenshot";
           anchorElement.click();
         } else {
           console.error("Failed to download file");
