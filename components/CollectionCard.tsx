import Link from "next/link";
import {
  AccountSettings,
  CollectionIncludingMembersAndLinkCount,
} from "@/types/global";
import React, { useEffect, useState } from "react";
import ProfilePhoto from "./ProfilePhoto";
import usePermissions from "@/hooks/usePermissions";
import useLocalSettingsStore from "@/store/localSettings";
import getPublicUserData from "@/lib/client/getPublicUserData";
import EditCollectionModal from "./ModalContent/EditCollectionModal";
import EditCollectionSharingModal from "./ModalContent/EditCollectionSharingModal";
import DeleteCollectionModal from "./ModalContent/DeleteCollectionModal";
import { dropdownTriggerer } from "@/lib/client/utils";
import { useTranslation } from "next-i18next";
import { useUser } from "@/hooks/store/user";

export default function CollectionCard({
  collection,
}: {
  collection: CollectionIncludingMembersAndLinkCount;
}) {
  const { t } = useTranslation();
  const { settings } = useLocalSettingsStore();
  const { data: user = {} } = useUser();

  const formattedDate = new Date(collection.createdAt as string).toLocaleString(
    "en-US",
    {
      year: "numeric",
      month: "short",
      day: "numeric",
    }
  );

  const permissions = usePermissions(collection.id as number);

  const [collectionOwner, setCollectionOwner] = useState<
    Partial<AccountSettings>
  >({});

  useEffect(() => {
    const fetchOwner = async () => {
      if (collection && collection.ownerId !== user.id) {
        const owner = await getPublicUserData(collection.ownerId as number);
        setCollectionOwner(owner);
      } else if (collection && collection.ownerId === user.id) {
        setCollectionOwner({
<<<<<<< HEAD
          id: account.id as number,
          name: account.name,
          username: account.username,
          image: account.image,
          archiveAsScreenshot: account.archiveAsScreenshot,
          archiveAsMonolith: account.archiveAsMonolith,
          archiveAsPDF: account.archiveAsPDF,
=======
          id: user.id as number,
          name: user.name,
          username: user.username as string,
          image: user.image as string,
          archiveAsScreenshot: user.archiveAsScreenshot as boolean,
          archiveAsMonolith: user.archiveAsMonolith as boolean,
          archiveAsPDF: user.archiveAsPDF as boolean,
>>>>>>> 0e47ad99
        });
      }
    };

    fetchOwner();
  }, [collection]);

  const [editCollectionModal, setEditCollectionModal] = useState(false);
  const [editCollectionSharingModal, setEditCollectionSharingModal] =
    useState(false);
  const [deleteCollectionModal, setDeleteCollectionModal] = useState(false);

  return (
    <div className="relative">
      <div className="dropdown dropdown-bottom dropdown-end absolute top-3 right-3 z-20">
        <div
          tabIndex={0}
          role="button"
          onMouseDown={dropdownTriggerer}
          className="btn btn-ghost btn-sm btn-square text-neutral"
        >
          <i className="bi-three-dots text-xl" title="More"></i>
        </div>
        <ul className="dropdown-content z-[30] menu shadow bg-base-200 border border-neutral-content rounded-box mt-1">
          {permissions === true && (
            <li>
              <div
                role="button"
                tabIndex={0}
                onClick={() => {
                  (document?.activeElement as HTMLElement)?.blur();
                  setEditCollectionModal(true);
                }}
                className="whitespace-nowrap"
              >
                {t("edit_collection_info")}
              </div>
            </li>
          )}
          <li>
            <div
              role="button"
              tabIndex={0}
              onClick={() => {
                (document?.activeElement as HTMLElement)?.blur();
                setEditCollectionSharingModal(true);
              }}
              className="whitespace-nowrap"
            >
              {permissions === true
                ? t("share_and_collaborate")
                : t("view_team")}
            </div>
          </li>
          <li>
            <div
              role="button"
              tabIndex={0}
              onClick={() => {
                (document?.activeElement as HTMLElement)?.blur();
                setDeleteCollectionModal(true);
              }}
              className="whitespace-nowrap"
            >
              {permissions === true
                ? t("delete_collection")
                : t("leave_collection")}
            </div>
          </li>
        </ul>
      </div>
      <div
        className="flex items-center absolute bottom-3 left-3 z-10 btn px-2 btn-ghost rounded-full"
        onClick={() => setEditCollectionSharingModal(true)}
      >
        {collectionOwner.id && (
          <ProfilePhoto
            src={collectionOwner.image || undefined}
            name={collectionOwner.name}
          />
        )}
        {collection.members
          .sort((a, b) => (a.userId as number) - (b.userId as number))
          .map((e, i) => {
            return (
              <ProfilePhoto
                key={i}
                src={e.user.image ? e.user.image : undefined}
                name={e.user.name}
                className="-ml-3"
              />
            );
          })
          .slice(0, 3)}
        {collection.members.length - 3 > 0 && (
          <div className={`avatar drop-shadow-md placeholder -ml-3`}>
            <div className="bg-base-100 text-neutral rounded-full w-8 h-8 ring-2 ring-neutral-content">
              <span>+{collection.members.length - 3}</span>
            </div>
          </div>
        )}
      </div>
      <Link
        href={`/collections/${collection.id}`}
        style={{
          backgroundImage: `linear-gradient(45deg, ${collection.color}30 10%, ${
            settings.theme === "dark" ? "oklch(var(--b2))" : "oklch(var(--b2))"
          } 50%, ${
            settings.theme === "dark" ? "oklch(var(--b2))" : "oklch(var(--b2))"
          } 100%)`,
        }}
        className="card card-compact shadow-md hover:shadow-none duration-200 border border-neutral-content"
      >
        <div className="card-body flex flex-col justify-between min-h-[12rem]">
          <div className="flex justify-between">
            <p className="card-title break-words line-clamp-2 w-full">
              {collection.name}
            </p>
            <div className="w-8 h-8 ml-10"></div>
          </div>

          <div className="flex justify-end items-center">
            <div className="text-right">
              <div className="font-bold text-sm flex justify-end gap-1 items-center">
                {collection.isPublic && (
                  <i
                    className="bi-globe2 drop-shadow text-neutral"
                    title="This collection is being shared publicly."
                  ></i>
                )}
                <i
                  className="bi-link-45deg text-lg text-neutral"
                  title="This collection is being shared publicly."
                ></i>
                {collection._count && collection._count.links}
              </div>
              <div className="flex items-center justify-end gap-1 text-neutral">
                <p className="font-bold text-xs flex gap-1 items-center">
                  <i
                    className="bi-calendar3 text-neutral"
                    title="This collection is being shared publicly."
                  ></i>
                  {formattedDate}
                </p>
              </div>
            </div>
          </div>
        </div>
      </Link>
      {editCollectionModal && (
        <EditCollectionModal
          onClose={() => setEditCollectionModal(false)}
          activeCollection={collection}
        />
      )}
      {editCollectionSharingModal && (
        <EditCollectionSharingModal
          onClose={() => setEditCollectionSharingModal(false)}
          activeCollection={collection}
        />
      )}
      {deleteCollectionModal && (
        <DeleteCollectionModal
          onClose={() => setDeleteCollectionModal(false)}
          activeCollection={collection}
        />
      )}
    </div>
  );
}<|MERGE_RESOLUTION|>--- conflicted
+++ resolved
@@ -46,15 +46,6 @@
         setCollectionOwner(owner);
       } else if (collection && collection.ownerId === user.id) {
         setCollectionOwner({
-<<<<<<< HEAD
-          id: account.id as number,
-          name: account.name,
-          username: account.username,
-          image: account.image,
-          archiveAsScreenshot: account.archiveAsScreenshot,
-          archiveAsMonolith: account.archiveAsMonolith,
-          archiveAsPDF: account.archiveAsPDF,
-=======
           id: user.id as number,
           name: user.name,
           username: user.username as string,
@@ -62,7 +53,6 @@
           archiveAsScreenshot: user.archiveAsScreenshot as boolean,
           archiveAsMonolith: user.archiveAsMonolith as boolean,
           archiveAsPDF: user.archiveAsPDF as boolean,
->>>>>>> 0e47ad99
         });
       }
     };
@@ -168,11 +158,9 @@
       <Link
         href={`/collections/${collection.id}`}
         style={{
-          backgroundImage: `linear-gradient(45deg, ${collection.color}30 10%, ${
-            settings.theme === "dark" ? "oklch(var(--b2))" : "oklch(var(--b2))"
-          } 50%, ${
-            settings.theme === "dark" ? "oklch(var(--b2))" : "oklch(var(--b2))"
-          } 100%)`,
+          backgroundImage: `linear-gradient(45deg, ${collection.color}30 10%, ${settings.theme === "dark" ? "oklch(var(--b2))" : "oklch(var(--b2))"
+            } 50%, ${settings.theme === "dark" ? "oklch(var(--b2))" : "oklch(var(--b2))"
+            } 100%)`,
         }}
         className="card card-compact shadow-md hover:shadow-none duration-200 border border-neutral-content"
       >
