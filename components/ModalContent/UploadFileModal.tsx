import React, { useEffect, useState } from "react";
import CollectionSelection from "@/components/InputSelect/CollectionSelection";
import TagSelection from "@/components/InputSelect/TagSelection";
import TextInput from "@/components/TextInput";
import unescapeString from "@/lib/client/unescapeString";
import useCollectionStore from "@/store/collections";
import useLinkStore from "@/store/links";
import { LinkIncludingShortenedCollectionAndTags } from "@/types/global";
import { useSession } from "next-auth/react";
import { useRouter } from "next/router";
import toast from "react-hot-toast";
import Modal from "../Modal";
import { useTranslation } from "next-i18next";

type Props = {
  onClose: Function;
};

export default function UploadFileModal({ onClose }: Props) {
  const { t } = useTranslation();
  const { data } = useSession();

  const initial = {
    name: "",
    url: "",
    description: "",
    type: "url",
    tags: [],
    preview: "",
    image: "",
    pdf: "",
    readable: "",
    singlefile: "",
    textContent: "",
    collection: {
      name: "",
      ownerId: data?.user.id as number,
    },
  } as LinkIncludingShortenedCollectionAndTags;

  const [link, setLink] =
    useState<LinkIncludingShortenedCollectionAndTags>(initial);
  const [file, setFile] = useState<File>();

  const { uploadFile } = useLinkStore();
  const [submitLoader, setSubmitLoader] = useState(false);
  const [optionsExpanded, setOptionsExpanded] = useState(false);
  const router = useRouter();
  const { collections } = useCollectionStore();

  const setCollection = (e: any) => {
    if (e?.__isNew__) e.value = null;

    setLink({
      ...link,
      collection: { id: e?.value, name: e?.label, ownerId: e?.ownerId },
    });
  };

  const setTags = (e: any) => {
    const tagNames = e.map((e: any) => {
      return { name: e.label };
    });

    setLink({ ...link, tags: tagNames });
  };

  useEffect(() => {
    setOptionsExpanded(false);
    if (router.query.id) {
      const currentCollection = collections.find(
        (e) => e.id == Number(router.query.id)
      );
      if (
        currentCollection &&
        currentCollection.ownerId &&
        router.asPath.startsWith("/collections/")
      )
        setLink({
          ...initial,
          collection: {
            id: currentCollection.id,
            name: currentCollection.name,
            ownerId: currentCollection.ownerId,
          },
        });
    } else
      setLink({
        ...initial,
        collection: { name: "Unorganized", ownerId: data?.user.id as number },
      });
  }, [router, collections]);

  const submit = async () => {
    if (!submitLoader && file) {
<<<<<<< HEAD
      let fileType: ArchivedFormat | null = null;
      let linkType: "url" | "image" | "singlefile" | "pdf" | null = null;

      if (file?.type === "image/jpg" || file.type === "image/jpeg") {
        fileType = ArchivedFormat.jpeg;
        linkType = "image";
      } else if (file.type === "image/png") {
        fileType = ArchivedFormat.png;
        linkType = "image";
      } else if (file.type === "text/html") {
        fileType = ArchivedFormat.singlefile;
        linkType = "singlefile";
      } else if (file.type === "application/pdf") {
        fileType = ArchivedFormat.pdf;
        linkType = "pdf";
      }

      if (fileType !== null && linkType !== null) {
        setSubmitLoader(true);

        let response;
=======
      setSubmitLoader(true);
      const load = toast.loading(t("creating"));
>>>>>>> c216a924

      const response = await uploadFile(link, file);

      toast.dismiss(load);
      if (response.ok) {
        toast.success(t("created"));
        onClose();
      } else {
        toast.error(response.data as string);
      }

      setSubmitLoader(false);
      return response;
    }
  };

  return (
    <Modal toggleModal={onClose}>
      <div className="flex gap-2 items-start">
        <p className="text-xl font-thin">{t("upload_file")}</p>
      </div>
      <div className="divider mb-3 mt-1"></div>
      <div className="grid grid-flow-row-dense sm:grid-cols-5 gap-3">
        <div className="sm:col-span-3 col-span-5">
          <p className="mb-2">{t("file")}</p>
          <label className="btn h-10 btn-sm w-full border border-neutral-content hover:border-neutral-content flex justify-between">
            <input
              type="file"
              accept=".pdf,.png,.jpg,.jpeg,.html"
              className="cursor-pointer custom-file-input"
              onChange={(e) => e.target.files && setFile(e.target.files[0])}
            />
          </label>
          <p className="text-xs font-semibold mt-2">
<<<<<<< HEAD
            PDF, PNG, JPG, HTML (Up to {process.env.NEXT_PUBLIC_MAX_FILE_SIZE || 30}
            MB)
=======
            {t("file_types", {
              size: process.env.NEXT_PUBLIC_MAX_FILE_SIZE || 30,
            })}
>>>>>>> c216a924
          </p>
        </div>
        <div className="sm:col-span-2 col-span-5">
          <p className="mb-2">{t("collection")}</p>
          {link.collection.name ? (
            <CollectionSelection
              onChange={setCollection}
              defaultValue={{
                label: link.collection.name,
                value: link.collection.id,
              }}
            />
          ) : null}
        </div>
      </div>
      {optionsExpanded ? (
        <div className="mt-5">
          <div className="grid sm:grid-cols-2 gap-3">
            <div>
              <p className="mb-2">{t("name")}</p>
              <TextInput
                value={link.name}
                onChange={(e) => setLink({ ...link, name: e.target.value })}
                placeholder={t("example_link")}
                className="bg-base-200"
              />
            </div>
            <div>
              <p className="mb-2">{t("tags")}</p>
              <TagSelection
                onChange={setTags}
                defaultValue={link.tags.map((e) => ({
                  label: e.name,
                  value: e.id,
                }))}
              />
            </div>
            <div className="sm:col-span-2">
              <p className="mb-2">{t("description")}</p>
              <textarea
                value={unescapeString(link.description) as string}
                onChange={(e) =>
                  setLink({ ...link, description: e.target.value })
                }
                placeholder={t("description_placeholder")}
                className="resize-none w-full rounded-md p-2 border-neutral-content bg-base-200 focus:border-sky-300 dark:focus:border-sky-600 border-solid border outline-none duration-100"
              />
            </div>
          </div>
        </div>
      ) : undefined}
      <div className="flex justify-between items-center mt-5">
        <div
          onClick={() => setOptionsExpanded(!optionsExpanded)}
          className={`rounded-md cursor-pointer btn btn-sm btn-ghost duration-100 flex items-center px-2 w-fit text-sm`}
        >
          <p>
            {optionsExpanded ? t("hide") : t("more")} {t("options")}
          </p>
        </div>
        <button
          className="btn btn-accent dark:border-violet-400 text-white"
          onClick={submit}
        >
          {t("upload_file")}
        </button>
      </div>
    </Modal>
  );
}<|MERGE_RESOLUTION|>--- conflicted
+++ resolved
@@ -93,7 +93,6 @@
 
   const submit = async () => {
     if (!submitLoader && file) {
-<<<<<<< HEAD
       let fileType: ArchivedFormat | null = null;
       let linkType: "url" | "image" | "singlefile" | "pdf" | null = null;
 
@@ -115,10 +114,8 @@
         setSubmitLoader(true);
 
         let response;
-=======
-      setSubmitLoader(true);
-      const load = toast.loading(t("creating"));
->>>>>>> c216a924
+
+        const load = toast.loading(t("creating"));
 
       const response = await uploadFile(link, file);
 
@@ -153,14 +150,9 @@
             />
           </label>
           <p className="text-xs font-semibold mt-2">
-<<<<<<< HEAD
-            PDF, PNG, JPG, HTML (Up to {process.env.NEXT_PUBLIC_MAX_FILE_SIZE || 30}
-            MB)
-=======
-            {t("file_types", {
+          {t("file_types", {
               size: process.env.NEXT_PUBLIC_MAX_FILE_SIZE || 30,
             })}
->>>>>>> c216a924
           </p>
         </div>
         <div className="sm:col-span-2 col-span-5">
