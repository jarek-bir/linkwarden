import React, { useEffect, useState } from "react";
import TextInput from "@/components/TextInput";
import toast from "react-hot-toast";
import {
  AccountSettings,
  CollectionIncludingMembersAndLinkCount,
  Member,
} from "@/types/global";
import getPublicUserData from "@/lib/client/getPublicUserData";
import usePermissions from "@/hooks/usePermissions";
import ProfilePhoto from "../ProfilePhoto";
import addMemberToCollection from "@/lib/client/addMemberToCollection";
import Modal from "../Modal";
import { dropdownTriggerer } from "@/lib/client/utils";
import { useTranslation } from "next-i18next";
import { useUpdateCollection } from "@/hooks/store/collections";
import { useUser } from "@/hooks/store/user";
import CopyButton from "../CopyButton";

type Props = {
  onClose: Function;
  activeCollection: CollectionIncludingMembersAndLinkCount;
};

export default function EditCollectionSharingModal({
  onClose,
  activeCollection,
}: Props) {
  const { t } = useTranslation();

  const [collection, setCollection] =
    useState<CollectionIncludingMembersAndLinkCount>(activeCollection);

  const [submitLoader, setSubmitLoader] = useState(false);
  const updateCollection = useUpdateCollection();

  const submit = async () => {
    if (!submitLoader) {
      setSubmitLoader(true);
      if (!collection) return null;

      setSubmitLoader(true);

      const load = toast.loading(t("updating_collection"));

      await updateCollection.mutateAsync(collection, {
        onSettled: (data, error) => {
          toast.dismiss(load);

          if (error) {
            toast.error(error.message);
          } else {
            onClose();
            toast.success(t("updated"));
          }
        },
      });

      setSubmitLoader(false);
    }
  };

  const { data: user = {} } = useUser();
  const permissions = usePermissions(collection.id as number);

  const currentURL = new URL(document.URL);

  const publicCollectionURL = `${currentURL.origin}/public/collections/${collection.id}`;

  const [memberUsername, setMemberUsername] = useState("");

  const [collectionOwner, setCollectionOwner] = useState<
    Partial<AccountSettings>
  >({});

  useEffect(() => {
    const fetchOwner = async () => {
      const owner = await getPublicUserData(collection.ownerId as number);
      setCollectionOwner(owner);
    };

    fetchOwner();

    setCollection(activeCollection);
  }, []);

  const setMemberState = (newMember: Member) => {
    if (!collection) return null;

    setCollection({
      ...collection,
      members: [...collection.members, newMember],
    });

    setMemberUsername("");
  };

  return (
    <Modal toggleModal={onClose}>
      <p className="text-xl font-thin">
        {permissions === true ? t("share_and_collaborate") : t("team")}
      </p>

      <div className="divider mb-3 mt-1"></div>

      <div className="flex flex-col gap-3">
        {permissions === true && (
          <div>
            <p>{t("make_collection_public")}</p>

            <label className="label cursor-pointer justify-start gap-2">
              <input
                type="checkbox"
                checked={collection.isPublic}
                onChange={() =>
                  setCollection({
                    ...collection,
                    isPublic: !collection.isPublic,
                  })
                }
                className="checkbox checkbox-primary"
              />
              <span className="label-text">
                {t("make_collection_public_checkbox")}
              </span>
            </label>

            <p className="text-neutral text-sm">
              {t("make_collection_public_desc")}
            </p>
          </div>
        )}

<<<<<<< HEAD
        {permissions === true && collection.isPublic && (
          <div>
            <p>Show tags in public collection</p>

            <label className="label cursor-pointer justify-start gap-2">
              <input
                type="checkbox"
                checked={collection.tagsArePublic}
                onChange={() =>
                  setCollection({
                    ...collection,
                    tagsArePublic: !collection.tagsArePublic,
                  })
                }
                className="checkbox checkbox-primary"
              />
              <span className="label-text">Show tags in public collection</span>
            </label>

            <p className="text-neutral text-sm">
              This will let <b>Anyone</b> view this collections tags and search
              this collections links by them.
            </p>
          </div>
        )}

        {collection.isPublic ? (
          <div className={permissions === true ? "pl-5" : ""}>
            <p className="mb-2">Sharable Link (Click to copy)</p>
            <div
              onClick={() => {
                try {
                  navigator.clipboard
                    .writeText(publicCollectionURL)
                    .then(() => toast.success("Copied!"));
                } catch (err) {
                  console.log(err);
                }
              }}
              className="w-full hide-scrollbar overflow-x-auto whitespace-nowrap rounded-md p-2 bg-base-200 border-neutral-content border-solid border outline-none hover:border-primary dark:hover:border-primary duration-100 cursor-text"
            >
=======
        {collection.isPublic && (
          <div>
            <p className="mb-2">{t("sharable_link")}</p>
            <div className="w-full hide-scrollbar overflow-x-auto whitespace-nowrap rounded-md p-2 bg-base-200 border-neutral-content border-solid border flex items-center gap-2 justify-between">
>>>>>>> 8738dd45
              {publicCollectionURL}
              <CopyButton text={publicCollectionURL} />
            </div>
          </div>
        )}

        {permissions === true && <div className="divider my-3"></div>}

        {permissions === true && (
          <>
            <p>{t("members")}</p>

            <div className="flex items-center gap-2">
              <TextInput
                value={memberUsername || ""}
                className="bg-base-200"
                placeholder={t("members_username_placeholder")}
                onChange={(e) => setMemberUsername(e.target.value)}
                onKeyDown={(e) =>
                  e.key === "Enter" &&
                  addMemberToCollection(
                    user.username as string,
                    memberUsername || "",
                    collection,
                    setMemberState,
                    t
                  )
                }
              />

              <div
                onClick={() =>
                  addMemberToCollection(
                    user.username as string,
                    memberUsername || "",
                    collection,
                    setMemberState,
                    t
                  )
                }
                className="btn btn-accent dark:border-violet-400 text-white btn-square btn-sm h-10 w-10"
              >
                <i className="bi-person-add text-xl"></i>
              </div>
            </div>
          </>
        )}

        {collection?.members[0]?.user && (
          <>
            <div className="flex flex-col divide-y divide-neutral-content border border-neutral-content rounded-xl bg-base-200">
              <div
                className="relative p-3 bg-base-200 rounded-xl flex gap-2 justify-between"
                title={`@${collectionOwner.username} is the owner of this collection`}
              >
                <div className={"flex items-center justify-between w-full"}>
                  <div className={"flex items-center"}>
                    <div className={"shrink-0"}>
                      <ProfilePhoto
                        src={
                          collectionOwner.image
                            ? collectionOwner.image
                            : undefined
                        }
                        name={collectionOwner.name}
                      />
                    </div>
                    <div className={"grow ml-2"}>
                      <p className="text-sm font-semibold">
                        {collectionOwner.name}
                      </p>
                      <p className="text-xs text-neutral">
                        @{collectionOwner.username}
                      </p>
                    </div>
                  </div>
                  <div>
                    <p className="text-sm font-bold">{t("owner")}</p>
                  </div>
                </div>
              </div>

              <div className="divider my-0 last:hidden h-[3px]"></div>

              {collection.members
                .sort((a, b) => (a.userId as number) - (b.userId as number))
                .map((e, i) => {
                  const roleLabel =
                    e.canCreate && e.canUpdate && e.canDelete
                      ? t("admin")
                      : e.canCreate && !e.canUpdate && !e.canDelete
                        ? t("contributor")
                        : !e.canCreate && !e.canUpdate && !e.canDelete
                          ? t("viewer")
                          : undefined;

                  return (
                    <React.Fragment key={i}>
                      <div className="relative p-3 bg-base-200 rounded-xl flex gap-2 justify-between border-none">
                        <div
                          className={"flex items-center justify-between w-full"}
                        >
                          <div className={"flex items-center"}>
                            <div className={"shrink-0"}>
                              <ProfilePhoto
                                src={e.user.image ? e.user.image : undefined}
                                name={e.user.name}
                              />
                            </div>
                            <div className={"grow ml-2"}>
                              <p className="text-sm font-semibold">
                                {e.user.name}
                              </p>
                              <p className="text-xs text-neutral">
                                @{e.user.username}
                              </p>
                            </div>
                          </div>

                          <div className={"flex items-center gap-2"}>
                            {permissions === true ? (
                              <div className="dropdown dropdown-bottom dropdown-end">
                                <div
                                  tabIndex={0}
                                  role="button"
                                  onMouseDown={dropdownTriggerer}
                                  className="btn btn-sm btn-primary font-normal"
                                >
                                  {roleLabel}
                                  <i className="bi-chevron-down"></i>
                                </div>
                                <ul className="dropdown-content z-[30] menu shadow bg-base-200 border border-neutral-content rounded-xl mt-1">
                                  <li>
                                    <label
                                      className="label cursor-pointer flex justify-start"
                                      tabIndex={0}
                                      role="button"
                                    >
                                      <input
                                        type="radio"
                                        name={`role-radio-${e.userId}`}
                                        className="radio checked:bg-primary"
                                        checked={
                                          !e.canCreate &&
                                          !e.canUpdate &&
                                          !e.canDelete
                                        }
                                        onChange={() => {
                                          const updatedMember = {
                                            ...e,
                                            canCreate: false,
                                            canUpdate: false,
                                            canDelete: false,
                                          };
                                          const updatedMembers =
                                            collection.members.map((member) =>
                                              member.userId === e.userId
                                                ? updatedMember
                                                : member
                                            );
                                          setCollection({
                                            ...collection,
                                            members: updatedMembers,
                                          });
                                          (
                                            document?.activeElement as HTMLElement
                                          )?.blur();
                                        }}
                                      />
                                      <div>
                                        <p className="font-bold whitespace-nowrap">
                                          {t("viewer")}
                                        </p>
                                        <p className="whitespace-nowrap">
                                          {t("viewer_desc")}
                                        </p>
                                      </div>
                                    </label>
                                  </li>
                                  <li>
                                    <label
                                      className="label cursor-pointer flex justify-start"
                                      tabIndex={0}
                                      role="button"
                                    >
                                      <input
                                        type="radio"
                                        name={`role-radio-${e.userId}`}
                                        className="radio checked:bg-primary"
                                        checked={
                                          e.canCreate &&
                                          !e.canUpdate &&
                                          !e.canDelete
                                        }
                                        onChange={() => {
                                          const updatedMember = {
                                            ...e,
                                            canCreate: true,
                                            canUpdate: false,
                                            canDelete: false,
                                          };
                                          const updatedMembers =
                                            collection.members.map((member) =>
                                              member.userId === e.userId
                                                ? updatedMember
                                                : member
                                            );
                                          setCollection({
                                            ...collection,
                                            members: updatedMembers,
                                          });
                                          (
                                            document?.activeElement as HTMLElement
                                          )?.blur();
                                        }}
                                      />
                                      <div>
                                        <p className="font-bold whitespace-nowrap">
                                          {t("contributor")}
                                        </p>
                                        <p className="whitespace-nowrap">
                                          {t("contributor_desc")}
                                        </p>
                                      </div>
                                    </label>
                                  </li>
                                  <li>
                                    <label
                                      className="label cursor-pointer flex justify-start"
                                      tabIndex={0}
                                      role="button"
                                    >
                                      <input
                                        type="radio"
                                        name={`role-radio-${e.userId}`}
                                        className="radio checked:bg-primary"
                                        checked={
                                          e.canCreate &&
                                          e.canUpdate &&
                                          e.canDelete
                                        }
                                        onChange={() => {
                                          const updatedMember = {
                                            ...e,
                                            canCreate: true,
                                            canUpdate: true,
                                            canDelete: true,
                                          };
                                          const updatedMembers =
                                            collection.members.map((member) =>
                                              member.userId === e.userId
                                                ? updatedMember
                                                : member
                                            );
                                          setCollection({
                                            ...collection,
                                            members: updatedMembers,
                                          });
                                          (
                                            document?.activeElement as HTMLElement
                                          )?.blur();
                                        }}
                                      />
                                      <div>
                                        <p className="font-bold whitespace-nowrap">
                                          {t("admin")}
                                        </p>
                                        <p className="whitespace-nowrap">
                                          {t("admin_desc")}
                                        </p>
                                      </div>
                                    </label>
                                  </li>
                                </ul>
                              </div>
                            ) : (
                              <p className="text-sm text-neutral">
                                {roleLabel}
                              </p>
                            )}

                            {permissions === true && (
                              <i
                                className={
                                  "bi-x text-xl btn btn-sm btn-square btn-ghost text-neutral hover:text-red-500 dark:hover:text-red-500 duration-100 cursor-pointer"
                                }
                                title={t("remove_member")}
                                onClick={() => {
                                  const updatedMembers =
                                    collection.members.filter((member) => {
                                      return (
                                        member.user.username !== e.user.username
                                      );
                                    });
                                  setCollection({
                                    ...collection,
                                    members: updatedMembers,
                                  });
                                }}
                              />
                            )}
                          </div>
                        </div>
                      </div>
                      <div className="divider my-0 last:hidden h-[3px]"></div>
                    </React.Fragment>
                  );
                })}
            </div>
          </>
        )}

        {permissions === true && (
          <button
            className="btn btn-accent dark:border-violet-400 text-white w-fit ml-auto mt-3"
            onClick={submit}
          >
            {t("save_changes")}
          </button>
        )}
      </div>
    </Modal>
  );
}<|MERGE_RESOLUTION|>--- conflicted
+++ resolved
@@ -131,7 +131,6 @@
           </div>
         )}
 
-<<<<<<< HEAD
         {permissions === true && collection.isPublic && (
           <div>
             <p>Show tags in public collection</p>
@@ -157,28 +156,10 @@
             </p>
           </div>
         )}
-
-        {collection.isPublic ? (
-          <div className={permissions === true ? "pl-5" : ""}>
-            <p className="mb-2">Sharable Link (Click to copy)</p>
-            <div
-              onClick={() => {
-                try {
-                  navigator.clipboard
-                    .writeText(publicCollectionURL)
-                    .then(() => toast.success("Copied!"));
-                } catch (err) {
-                  console.log(err);
-                }
-              }}
-              className="w-full hide-scrollbar overflow-x-auto whitespace-nowrap rounded-md p-2 bg-base-200 border-neutral-content border-solid border outline-none hover:border-primary dark:hover:border-primary duration-100 cursor-text"
-            >
-=======
         {collection.isPublic && (
           <div>
             <p className="mb-2">{t("sharable_link")}</p>
             <div className="w-full hide-scrollbar overflow-x-auto whitespace-nowrap rounded-md p-2 bg-base-200 border-neutral-content border-solid border flex items-center gap-2 justify-between">
->>>>>>> 8738dd45
               {publicCollectionURL}
               <CopyButton text={publicCollectionURL} />
             </div>
