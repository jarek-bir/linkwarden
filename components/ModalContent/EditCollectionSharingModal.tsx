--- conflicted
+++ resolved
@@ -131,13 +131,8 @@
           </div>
         )}
 
-<<<<<<< HEAD
         {collection.isPublic && (
           <div className={permissions === true ? "pl-5" : ""}>
-=======
-        {collection.isPublic ? (
-          <div>
->>>>>>> 8c738d4a
             <p className="mb-2">{t("sharable_link_guide")}</p>
             <div className="w-full hide-scrollbar overflow-x-auto whitespace-nowrap rounded-md p-2 bg-base-200 border-neutral-content border-solid border flex items-center gap-2 justify-between">
               {publicCollectionURL}
