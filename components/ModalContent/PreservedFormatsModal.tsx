--- conflicted
+++ resolved
@@ -49,15 +49,6 @@
         setCollectionOwner(owner);
       } else if (link.collection.ownerId === user.id) {
         setCollectionOwner({
-<<<<<<< HEAD
-          id: account.id,
-          name: account.name,
-          username: account.username,
-          image: account.image,
-          archiveAsScreenshot: account.archiveAsScreenshot,
-          archiveAsMonolith: account.archiveAsScreenshot,
-          archiveAsPDF: account.archiveAsPDF,
-=======
           id: user.id as number,
           name: user.name,
           username: user.username as string,
@@ -65,7 +56,6 @@
           archiveAsScreenshot: user.archiveAsScreenshot as boolean,
           archiveAsMonolith: user.archiveAsScreenshot as boolean,
           archiveAsPDF: user.archiveAsPDF as boolean,
->>>>>>> 0e47ad99
         });
       }
     };
@@ -145,9 +135,9 @@
       <p className="text-xl font-thin">{t("preserved_formats")}</p>
       <div className="divider mb-2 mt-1"></div>
       {screenshotAvailable(link) ||
-      pdfAvailable(link) ||
-      readabilityAvailable(link) ||
-      monolithAvailable(link) ? (
+        pdfAvailable(link) ||
+        readabilityAvailable(link) ||
+        monolithAvailable(link) ? (
         <p className="mb-3">{t("available_formats")}</p>
       ) : (
         ""
@@ -224,9 +214,8 @@
         )}
 
         <div
-          className={`flex flex-col sm:flex-row gap-3 items-center justify-center ${
-            isReady() ? "sm:mt " : ""
-          }`}
+          className={`flex flex-col sm:flex-row gap-3 items-center justify-center ${isReady() ? "sm:mt " : ""
+            }`}
         >
           <Link
             href={`https://web.archive.org/web/${link?.url?.replace(
