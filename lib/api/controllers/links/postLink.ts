import { prisma } from "@/lib/api/db";
import { LinkIncludingShortenedCollectionAndTags } from "@/types/global";
import getTitle from "@/lib/shared/getTitle";
import { UsersAndCollections } from "@prisma/client";
import getPermission from "@/lib/api/getPermission";
import createFolder from "@/lib/api/storage/createFolder";
import validateUrlSize from "../../validateUrlSize";

const MAX_LINKS_PER_USER = Number(process.env.MAX_LINKS_PER_USER) || 30000;

export default async function postLink(
  link: LinkIncludingShortenedCollectionAndTags,
  userId: number
) {
  if (link.url || link.type === "url") {
    try {
      new URL(link.url || "");
    } catch (error) {
      return {
        response:
          "Please enter a valid Address for the Link. (It should start with http/https)",
        status: 400,
      };
    }
  }

  if (!link.collection.id && link.collection.name) {
    link.collection.name = link.collection.name.trim();

    // find the collection with the name and the user's id
    const findCollection = await prisma.collection.findFirst({
      where: {
        name: link.collection.name,
        ownerId: userId,
        parentId: link.collection.parentId,
      },
    });

    if (findCollection) {
      const collectionIsAccessible = await getPermission({
        userId,
        collectionId: findCollection.id,
      });

      const memberHasAccess = collectionIsAccessible?.members.some(
        (e: UsersAndCollections) => e.userId === userId && e.canCreate
      );

      if (!(collectionIsAccessible?.ownerId === userId || memberHasAccess))
        return { response: "Collection is not accessible.", status: 401 };

      link.collection.id = findCollection.id;
      link.collection.ownerId = findCollection.ownerId;
    } else {
      const collection = await prisma.collection.create({
        data: {
          name: link.collection.name,
          ownerId: userId,
        },
      });

      link.collection.id = collection.id;

      await prisma.user.update({
        where: {
          id: userId,
        },
        data: {
          collectionOrder: {
            push: link.collection.id,
          },
        },
      });
    }
  } else if (link.collection.id) {
    const collectionIsAccessible = await getPermission({
      userId,
      collectionId: link.collection.id,
    });

    const memberHasAccess = collectionIsAccessible?.members.some(
      (e: UsersAndCollections) => e.userId === userId && e.canCreate
    );

    if (!(collectionIsAccessible?.ownerId === userId || memberHasAccess))
      return { response: "Collection is not accessible.", status: 401 };
  } else if (!link.collection.id) {
    link.collection.name = "Unorganized";
    link.collection.parentId = null;

    // find the collection with the name "Unorganized" and the user's id
    const unorganizedCollection = await prisma.collection.findFirst({
      where: {
        name: "Unorganized",
        ownerId: userId,
      },
    });

    link.collection.id = unorganizedCollection?.id;

    await prisma.user.update({
      where: {
        id: userId,
      },
      data: {
        collectionOrder: {
          push: link.collection.id,
        },
      },
    });
  } else {
    return { response: "Uncaught error.", status: 500 };
  }

  const user = await prisma.user.findUnique({
    where: {
      id: userId,
    },
  });

  if (user?.preventDuplicateLinks) {
    const url = link.url?.trim().replace(/\/+$/, ""); // trim and remove trailing slashes from the URL
    const hasWwwPrefix = url?.includes(`://www.`);
    const urlWithoutWww = hasWwwPrefix ? url?.replace(`://www.`, "://") : url;
    const urlWithWww = hasWwwPrefix ? url : url?.replace("://", `://www.`);

    console.log(url, urlWithoutWww, urlWithWww);

    const existingLink = await prisma.link.findFirst({
      where: {
        OR: [{ url: urlWithWww }, { url: urlWithoutWww }],
        collection: {
          ownerId: userId,
        },
      },
    });

    console.log(url, urlWithoutWww, urlWithWww, "DONE!");

    if (existingLink)
      return {
        response: "Link already exists",
        status: 409,
      };
  }

  const numberOfLinksTheUserHas = await prisma.link.count({
    where: {
      collection: {
        ownerId: userId,
      },
    },
  });

  if (numberOfLinksTheUserHas + 1 > MAX_LINKS_PER_USER)
    return {
      response: `Error: Each user can only have a maximum of ${MAX_LINKS_PER_USER} Links.`,
      status: 400,
    };

  link.collection.name = link.collection.name.trim();

  const description =
    link.description && link.description !== ""
      ? link.description
      : link.url
        ? await getTitle(link.url)
        : undefined;

  const validatedUrl = link.url ? await validateUrlSize(link.url) : undefined;

  const contentType = validatedUrl?.get("content-type");
  let linkType = "url";
  let imageExtension = "png";

  if (!link.url) linkType = link.type;
  else if (contentType === "application/pdf") linkType = "pdf";
  else if (contentType?.startsWith("image")) {
    linkType = "image";
    if (contentType === "image/jpeg") imageExtension = "jpeg";
    else if (contentType === "image/png") imageExtension = "png";
  }

  const newLink = await prisma.link.create({
    data: {
<<<<<<< HEAD
      url: link.url?.trim().replace(/\/+$/, ""),
=======
      url: link.url?.trim() || null,
>>>>>>> ece09c6f
      name: link.name,
      description,
      type: linkType,
      collection: {
        connect: {
          id: link.collection.id,
        },
      },
      tags: {
        connectOrCreate: link.tags.map((tag) => ({
          where: {
            name_ownerId: {
              name: tag.name.trim(),
              ownerId: link.collection.ownerId,
            },
          },
          create: {
            name: tag.name.trim(),
            owner: {
              connect: {
                id: link.collection.ownerId,
              },
            },
          },
        })),
      },
    },
    include: { tags: true, collection: true },
  });

  createFolder({ filePath: `archives/${newLink.collectionId}` });

  return { response: newLink, status: 200 };
}<|MERGE_RESOLUTION|>--- conflicted
+++ resolved
@@ -183,11 +183,7 @@
 
   const newLink = await prisma.link.create({
     data: {
-<<<<<<< HEAD
-      url: link.url?.trim().replace(/\/+$/, ""),
-=======
-      url: link.url?.trim() || null,
->>>>>>> ece09c6f
+      url: link.url?.trim().replace(/\/+$/, "") || null,
       name: link.name,
       description,
       type: linkType,
