import { LaunchOptions, chromium, devices } from "playwright";
import { prisma } from "./db";
import sendToWayback from "./preservationScheme/sendToWayback";
import { AiTaggingMethod } from "@prisma/client";
import fetchHeaders from "./fetchHeaders";
import createFolder from "./storage/createFolder";
import { removeFiles } from "./manageLinkFiles";
import handleMonolith from "./preservationScheme/handleMonolith";
import handleReadability from "./preservationScheme/handleReadability";
import handleArchivePreview from "./preservationScheme/handleArchivePreview";
import handleScreenshotAndPdf from "./preservationScheme/handleScreenshotAndPdf";
import imageHandler from "./preservationScheme/imageHandler";
import pdfHandler from "./preservationScheme/pdfHandler";
import autoTagLink from "./autoTagLink";
import { LinkWithCollectionOwnerAndTags } from "../../types/global";
import { isArchivalTag } from "../../hooks/useArchivalTags";

const BROWSER_TIMEOUT = Number(process.env.BROWSER_TIMEOUT) || 5;

<<<<<<< HEAD
export interface ArchivalSettings {
  archiveAsScreenshot: boolean;
  archiveAsMonolith: boolean;
  archiveAsPDF: boolean;
  archiveAsReadable: boolean;
  archiveAsWaybackMachine: boolean;
  aiTag: boolean;
}

export default async function archiveHandler(link: LinkWithCollectionOwnerAndTags) {
=======
export default async function archiveHandler(link: LinksAndCollectionAndOwner) {
  const user = link.collection?.owner;

>>>>>>> 13ed7b6c
  if (process.env.DISABLE_PRESERVATION === "true") {
    await prisma.link.update({
      where: { id: link.id },
      data: {
        lastPreserved: new Date().toISOString(),
        readable: "unavailable",
        image: "unavailable",
        monolith: "unavailable",
        pdf: "unavailable",
        preview: "unavailable",

        // To prevent re-archiving the same link
        aiTagged:
          user.aiTaggingMethod !== AiTaggingMethod.DISABLED &&
          !link.aiTagged &&
          (process.env.NEXT_PUBLIC_OLLAMA_ENDPOINT_URL ||
            process.env.OPENAI_API_KEY ||
            process.env.ANTHROPIC_API_KEY)
            ? true
            : undefined,
      },
    });

    return;
  }

  const timeoutPromise = new Promise((_, reject) => {
    setTimeout(
      () =>
        reject(
          new Error(
            `Browser has been open for more than ${BROWSER_TIMEOUT} minutes.`
          )
        ),
      BROWSER_TIMEOUT * 60000
    );
  });

  const browserOptions = getBrowserOptions();

  const browser = await chromium.launch(browserOptions);
  const context = await browser.newContext({
    ...devices["Desktop Chrome"],
    ignoreHTTPSErrors: process.env.IGNORE_HTTPS_ERRORS === "true",
  });

  const page = await context.newPage();

  createFolder({ filePath: `archives/preview/${link.collectionId}` });
  createFolder({ filePath: `archives/${link.collectionId}` });

<<<<<<< HEAD
  const user = link.collection?.owner;

  const archivalTags = link.tags.filter(isArchivalTag);

  const archivalSettings: ArchivalSettings = archivalTags.length > 0
    ? {
      archiveAsScreenshot: archivalTags.some(tag => tag.archiveAsScreenshot),
      archiveAsMonolith: archivalTags.some(tag => tag.archiveAsMonolith),
      archiveAsPDF: archivalTags.some(tag => tag.archiveAsPDF),
      archiveAsReadable: archivalTags.some(tag => tag.archiveAsReadable),
      archiveAsWaybackMachine: archivalTags.some(tag => tag.archiveAsWaybackMachine),
      aiTag: archivalTags.some(tag => tag.aiTag),
    }
    : {
      archiveAsScreenshot: user.archiveAsScreenshot,
      archiveAsMonolith: user.archiveAsMonolith,
      archiveAsPDF: user.archiveAsPDF,
      archiveAsReadable: user.archiveAsReadable,
      archiveAsWaybackMachine: user.archiveAsWaybackMachine,
      aiTag: user.aiTaggingMethod !== AiTaggingMethod.DISABLED,
    };

=======
>>>>>>> 13ed7b6c
  try {
    await Promise.race([
      (async () => {
        const { linkType, imageExtension } = await determineLinkType(
          link.id,
          link.url
        );

        // send to archive.org
        if (archivalSettings.archiveAsWaybackMachine && link.url) sendToWayback(link.url);

        if (linkType === "image" && !link.image) {
          await imageHandler(link, imageExtension); // archive image (jpeg/png)
          return;
        } else if (linkType === "pdf" && !link.pdf) {
          await pdfHandler(link); // archive pdf
          return;
        } else if (link.url) {
          // archive url

          await page.goto(link.url, { waitUntil: "domcontentloaded" });

          const metaDescription = await page.evaluate(() => {
            const description = document.querySelector(
              'meta[name="description"]'
            );
            return description?.getAttribute("content") ?? undefined;
          });

          const content = await page.content();

          // Preview
          if (!link.preview) await handleArchivePreview(link, page);

          // Readability
          if (archivalSettings.archiveAsReadable && !link.readable) await handleReadability(content, link);

          // Auto-tagging
          if (
            archivalSettings.aiTag &&
            !link.aiTagged &&
            (process.env.NEXT_PUBLIC_OLLAMA_ENDPOINT_URL ||
              process.env.OPENAI_API_KEY ||
              process.env.ANTHROPIC_API_KEY)
          )
            await autoTagLink(user, link.id, metaDescription);

          // Screenshot/PDF
          if (
            (archivalSettings.archiveAsScreenshot && !link.image) ||
            (archivalSettings.archiveAsPDF && !link.pdf)
          )
            await handleScreenshotAndPdf(link, page, archivalSettings);

          // Monolith
          if (archivalSettings.archiveAsMonolith && !link.monolith && link.url)
            await handleMonolith(link, content);
        }
      })(),
      timeoutPromise,
    ]);
  } catch (err) {
    console.log(err);
    console.log("Failed Link details:", link);
    throw err;
  } finally {
    const finalLink = await prisma.link.findUnique({
      where: { id: link.id },
    });

    if (finalLink)
      await prisma.link.update({
        where: { id: link.id },
        data: {
          lastPreserved: new Date().toISOString(),
          readable: !finalLink.readable ? "unavailable" : undefined,
          image: !finalLink.image ? "unavailable" : undefined,
          monolith: !finalLink.monolith ? "unavailable" : undefined,
          pdf: !finalLink.pdf ? "unavailable" : undefined,
          preview: !finalLink.preview ? "unavailable" : undefined,
          aiTagged: archivalSettings.aiTag && !finalLink.aiTagged || undefined
        },
      });
    else {
      await removeFiles(link.id, link.collectionId);
    }

    await browser.close();
  }
}

// Determine the type of the link based on its content-type header.
async function determineLinkType(
  linkId: number,
  url?: string | null
): Promise<{
  linkType: "url" | "pdf" | "image";
  imageExtension: "png" | "jpeg";
}> {
  let linkType: "url" | "pdf" | "image" = "url";
  let imageExtension: "png" | "jpeg" = "png";

  if (!url) return { linkType: "url", imageExtension };

  const headers = await fetchHeaders(url);
  const contentType = headers?.get("content-type");

  if (contentType?.includes("application/pdf")) {
    linkType = "pdf";
  } else if (contentType?.startsWith("image")) {
    linkType = "image";
    if (contentType.includes("image/jpeg")) imageExtension = "jpeg";
    else if (contentType.includes("image/png")) imageExtension = "png";
  }

  await prisma.link.update({
    where: { id: linkId },
    data: {
      type: linkType,
    },
  });

  return { linkType, imageExtension };
}

// Construct browser launch options based on environment variables.
export function getBrowserOptions(): LaunchOptions {
  let browserOptions: LaunchOptions = {};

  if (process.env.PROXY) {
    browserOptions.proxy = {
      server: process.env.PROXY,
      bypass: process.env.PROXY_BYPASS,
      username: process.env.PROXY_USERNAME,
      password: process.env.PROXY_PASSWORD,
    };
  }

  if (process.env.PLAYWRIGHT_LAUNCH_OPTIONS_EXECUTABLE_PATH) {
    browserOptions.executablePath =
      process.env.PLAYWRIGHT_LAUNCH_OPTIONS_EXECUTABLE_PATH;
  }

  return browserOptions;
}<|MERGE_RESOLUTION|>--- conflicted
+++ resolved
@@ -17,7 +17,6 @@
 
 const BROWSER_TIMEOUT = Number(process.env.BROWSER_TIMEOUT) || 5;
 
-<<<<<<< HEAD
 export interface ArchivalSettings {
   archiveAsScreenshot: boolean;
   archiveAsMonolith: boolean;
@@ -28,11 +27,8 @@
 }
 
 export default async function archiveHandler(link: LinkWithCollectionOwnerAndTags) {
-=======
-export default async function archiveHandler(link: LinksAndCollectionAndOwner) {
   const user = link.collection?.owner;
 
->>>>>>> 13ed7b6c
   if (process.env.DISABLE_PRESERVATION === "true") {
     await prisma.link.update({
       where: { id: link.id },
@@ -83,9 +79,6 @@
 
   createFolder({ filePath: `archives/preview/${link.collectionId}` });
   createFolder({ filePath: `archives/${link.collectionId}` });
-
-<<<<<<< HEAD
-  const user = link.collection?.owner;
 
   const archivalTags = link.tags.filter(isArchivalTag);
 
@@ -107,8 +100,6 @@
       aiTag: user.aiTaggingMethod !== AiTaggingMethod.DISABLED,
     };
 
-=======
->>>>>>> 13ed7b6c
   try {
     await Promise.race([
       (async () => {
