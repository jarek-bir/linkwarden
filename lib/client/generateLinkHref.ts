import {
  AccountSettings,
  ArchivedFormat,
  LinkIncludingShortenedCollectionAndTags,
} from "@/types/global";
import { LinksRouteTo } from "@prisma/client";
import {
  pdfAvailable,
  readabilityAvailable,
  singlefileAvailable,
  screenshotAvailable,
} from "../shared/getArchiveValidity";

export const generateLinkHref = (
  link: LinkIncludingShortenedCollectionAndTags,
  account: AccountSettings
): string => {
  // Return the links href based on the account's preference
  // If the user's preference is not available, return the original link
  if (account.linksRouteTo === LinksRouteTo.ORIGINAL && link.type === "url") {
    return link.url || "";
  } else if (account.linksRouteTo === LinksRouteTo.PDF || link.type === "pdf") {
    if (!pdfAvailable(link)) return link.url || "";

    return `/preserved/${link?.id}?format=${ArchivedFormat.pdf}`;
  } else if (
    account.linksRouteTo === LinksRouteTo.READABLE &&
    link.type === "url"
  ) {
    if (!readabilityAvailable(link)) return link.url || "";

<<<<<<< HEAD
      return `/preserved/${link?.id}?format=${ArchivedFormat.readability}`;
    case LinksRouteTo.SINGLEFILE:
      if (!singlefileAvailable(link)) return link.url || "";

      return `/preserved/${link?.id}?format=${ArchivedFormat.singlefile}`;
    case LinksRouteTo.SCREENSHOT:
      if (!screenshotAvailable(link)) return link.url || "";
=======
    return `/preserved/${link?.id}?format=${ArchivedFormat.readability}`;
  } else if (
    account.linksRouteTo === LinksRouteTo.SCREENSHOT ||
    link.type === "image"
  ) {
    console.log(link);
    if (!screenshotAvailable(link)) return link.url || "";
>>>>>>> c216a924

    return `/preserved/${link?.id}?format=${
      link?.image?.endsWith("png") ? ArchivedFormat.png : ArchivedFormat.jpeg
    }`;
  } else {
    return link.url || "";
  }
};<|MERGE_RESOLUTION|>--- conflicted
+++ resolved
@@ -7,8 +7,8 @@
 import {
   pdfAvailable,
   readabilityAvailable,
+  screenshotAvailable,
   singlefileAvailable,
-  screenshotAvailable,
 } from "../shared/getArchiveValidity";
 
 export const generateLinkHref = (
@@ -29,27 +29,20 @@
   ) {
     if (!readabilityAvailable(link)) return link.url || "";
 
-<<<<<<< HEAD
-      return `/preserved/${link?.id}?format=${ArchivedFormat.readability}`;
-    case LinksRouteTo.SINGLEFILE:
-      if (!singlefileAvailable(link)) return link.url || "";
-
-      return `/preserved/${link?.id}?format=${ArchivedFormat.singlefile}`;
-    case LinksRouteTo.SCREENSHOT:
-      if (!screenshotAvailable(link)) return link.url || "";
-=======
     return `/preserved/${link?.id}?format=${ArchivedFormat.readability}`;
   } else if (
     account.linksRouteTo === LinksRouteTo.SCREENSHOT ||
     link.type === "image"
   ) {
-    console.log(link);
     if (!screenshotAvailable(link)) return link.url || "";
->>>>>>> c216a924
 
     return `/preserved/${link?.id}?format=${
       link?.image?.endsWith("png") ? ArchivedFormat.png : ArchivedFormat.jpeg
     }`;
+  } else if (account.linksRouteTo === LinksRouteTo.SINGLEFILE) {
+    if (!singlefileAvailable(link)) return link.url || "";
+
+    return `/preserved/${link?.id}?format=${ArchivedFormat.singlefile}`;
   } else {
     return link.url || "";
   }
