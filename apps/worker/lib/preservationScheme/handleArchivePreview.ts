import { Collection, Link, User } from "@linkwarden/prisma/client";
import { Page } from "playwright";
import { generatePreview } from "@linkwarden/lib";
import { createFile } from "@linkwarden/filesystem";
import { prisma } from "@linkwarden/prisma";

type LinksAndCollectionAndOwner = Link & {
  collection: Collection & {
    owner: User;
  };
};

const handleArchivePreview = async (
  link: LinksAndCollectionAndOwner,
  page: Page
) => {
  let ogImageUrl = await page.evaluate(() => {
    const metaTag = document.querySelector('meta[property="og:image"]');
    return metaTag ? (metaTag as any).content : null;
  });

<<<<<<< HEAD
  let previewGenerated = false;
=======
  if (ogImageUrl) {
    console.log("Found og:image URL:", ogImageUrl);
    if (!ogImageUrl.startsWith("http://") && !ogImageUrl.startsWith("https://")) {
      const origin = await page.evaluate(() => document.location.origin);
      ogImageUrl = origin + (ogImageUrl.startsWith("/") ? ogImageUrl : ("/" + ogImageUrl));
    }
>>>>>>> 2971871a

  if (ogImageUrl) {
    const imageResponse = await page.goto(ogImageUrl);

    if (imageResponse && !link.preview?.startsWith("archive")) {
      const buffer = await imageResponse.body();
      previewGenerated = await generatePreview(
        buffer,
        link.collectionId,
        link.id
      );
    }

    await page.goBack();
  }

  if (!previewGenerated && !link.preview?.startsWith("archive")) {
    await page
      .screenshot({ type: "jpeg", quality: 20 })
      .then(async (screenshot) => {
        if (
          Buffer.byteLength(screenshot) >
          1024 * 1024 * Number(process.env.PREVIEW_MAX_BUFFER || 10)
        )
          return console.log("Error generating preview: Buffer size exceeded");

        await createFile({
          data: screenshot,
          filePath: `archives/preview/${link.collectionId}/${link.id}.jpeg`,
        });

        await prisma.link.update({
          where: { id: link.id },
          data: {
            preview: `archives/preview/${link.collectionId}/${link.id}.jpeg`,
          },
        });
      });
  }
};

export default handleArchivePreview;<|MERGE_RESOLUTION|>--- conflicted
+++ resolved
@@ -19,18 +19,14 @@
     return metaTag ? (metaTag as any).content : null;
   });
 
-<<<<<<< HEAD
   let previewGenerated = false;
-=======
+  
   if (ogImageUrl) {
-    console.log("Found og:image URL:", ogImageUrl);
     if (!ogImageUrl.startsWith("http://") && !ogImageUrl.startsWith("https://")) {
       const origin = await page.evaluate(() => document.location.origin);
       ogImageUrl = origin + (ogImageUrl.startsWith("/") ? ogImageUrl : ("/" + ogImageUrl));
     }
->>>>>>> 2971871a
 
-  if (ogImageUrl) {
     const imageResponse = await page.goto(ogImageUrl);
 
     if (imageResponse && !link.preview?.startsWith("archive")) {
