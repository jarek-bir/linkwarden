--- conflicted
+++ resolved
@@ -135,12 +135,8 @@
                   style={{ color: activeCollection.color }}
                 ></i>
               )}
-
-<<<<<<< HEAD
-              <p className="sm:text-3xl text-xl capitalize w-full py-1 break-words hyphens-auto font-thin">
-=======
+              
               <p className="sm:text-3xl text-2xl w-full py-1 break-words hyphens-auto font-thin">
->>>>>>> 37588acc
                 {activeCollection?.name}
               </p>
             </div>
